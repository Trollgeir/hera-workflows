from hera import Parameter, Task, Workflow, WorkflowService


def produce():
    with open("/test.txt", "w") as f:
        f.write("Hello, world!")


def consume(msg: str):
    print(f"Message was: {msg}")


<<<<<<< HEAD
ws = WorkflowService(host="https://my-argo-server.com", token="my-auth-token")

with Workflow("io", service=ws) as w:
    t1 = Task("p", produce, outputs=[Parameter("msg", value_from=dict(path="/test.txt"))])
    t2 = Task("c", consume, inputs=[t1.get_output("msg")])
    t1 >> t2
=======
with Workflow("io", service=WorkflowService(host="https://my-argo-server.com", token="my-auth-token")) as w:
    p = Task("p", produce, outputs=[OutputPathParameter("msg", "/test.txt")])
    c = Task("c", consume, inputs=[InputParameter("msg", p.name, "msg")])
    p >> c
>>>>>>> 0273db13

w.create()<|MERGE_RESOLUTION|>--- conflicted
+++ resolved
@@ -10,18 +10,9 @@
     print(f"Message was: {msg}")
 
 
-<<<<<<< HEAD
-ws = WorkflowService(host="https://my-argo-server.com", token="my-auth-token")
-
-with Workflow("io", service=ws) as w:
+with Workflow("io", service=WorkflowService(host="https://my-argo-server.com", token="my-auth-token")) as w:
     t1 = Task("p", produce, outputs=[Parameter("msg", value_from=dict(path="/test.txt"))])
     t2 = Task("c", consume, inputs=[t1.get_output("msg")])
     t1 >> t2
-=======
-with Workflow("io", service=WorkflowService(host="https://my-argo-server.com", token="my-auth-token")) as w:
-    p = Task("p", produce, outputs=[OutputPathParameter("msg", "/test.txt")])
-    c = Task("c", consume, inputs=[InputParameter("msg", p.name, "msg")])
-    p >> c
->>>>>>> 0273db13
 
 w.create()