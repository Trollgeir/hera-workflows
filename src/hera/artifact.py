--- conflicted
+++ resolved
@@ -101,11 +101,6 @@
 
 
 class GitArtifact(Artifact):
-    """ """
-
-    repo: str
-    revision: Optional[str]
-
     def __init__(
         self,
         name: str,
@@ -137,10 +132,7 @@
         self.ssh_private_key_secret_name = ssh_private_key_secret_name
         super(GitArtifact, self).__init__(name, path)
 
-<<<<<<< HEAD
     def as_argument(self) -> IoArgoprojWorkflowV1alpha1Artifact:
-=======
-    def get_spec(self) -> IoArgoprojWorkflowV1alpha1Artifact:
         git = IoArgoprojWorkflowV1alpha1GitArtifact(repo=self.repo)
         if self.depth is not None:
             setattr(git, "depth", self.depth)
@@ -167,7 +159,6 @@
             if self.username_secret_name is not None:
                 setattr(username_secret, "name", self.username_secret_name)
             setattr(git, "username_secret", username_secret)
->>>>>>> 0273db13
         return IoArgoprojWorkflowV1alpha1Artifact(
             name=self.name,
             path=self.path,
