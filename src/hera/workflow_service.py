--- conflicted
+++ resolved
@@ -51,17 +51,10 @@
         token: Optional[str] = None,
         namespace: str = "default",
     ):
-<<<<<<< HEAD
         self._host = host
         self._verify_ssl = verify_ssl
-        self.namespace = namespace
+        self._namespace = namespace
         self._api_client = Client(Config(host=self._host, verify_ssl=self._verify_ssl), token=token).api_client
-=======
-        self._namespace = namespace
-        self._config = Config(host=host, verify_ssl=verify_ssl)
-        api_client = Client(self._config, token=token).api_client
-        self.service = WorkflowServiceApi(api_client=api_client)
->>>>>>> 0273db13
 
     def create_workflow(self, workflow: IoArgoprojWorkflowV1alpha1Workflow) -> IoArgoprojWorkflowV1alpha1Workflow:
         """Creates the given workflow to the given namespace.
@@ -81,7 +74,7 @@
         argo.workflows.client.ApiException
         """
         return WorkflowServiceApi(api_client=self._api_client).create_workflow(
-            self.namespace,
+            self._namespace,
             IoArgoprojWorkflowV1alpha1WorkflowCreateRequest(workflow=workflow, _check_type=False),
             _check_return_type=False,
         )
@@ -106,7 +99,7 @@
         argo.workflows.client.ApiException: Raised upon any HTTP-related errors
         """
         return WorkflowTemplateServiceApi(api_client=self._api_client).create_workflow_template(
-            self.namespace,
+            self._namespace,
             IoArgoprojWorkflowV1alpha1WorkflowTemplateCreateRequest(template=workflow_template, _check_type=False),
             _check_return_type=False,
         )
@@ -131,7 +124,7 @@
         argo.workflows.client.ApiException: Raised upon any HTTP-related errors
         """
         return CronWorkflowServiceApi(api_client=self._api_client).create_cron_workflow(
-            self.namespace,
+            self._namespace,
             IoArgoprojWorkflowV1alpha1CreateCronWorkflowRequest(cron_workflow=workflow, _check_type=False),
             _check_return_type=False,
         )
@@ -158,7 +151,7 @@
         argo.workflows.client.ApiException: Raised upon any HTTP-related errors
         """
         return CronWorkflowServiceApi(api_client=self._api_client).update_cron_workflow(
-            self.namespace,
+            self._namespace,
             name,
             IoArgoprojWorkflowV1alpha1UpdateCronWorkflowRequest(cron_workflow=cron_workflow, _check_type=False),
             _check_return_type=False,
@@ -180,7 +173,7 @@
         ------
         argo.workflows.client.ApiException
         """
-        return WorkflowServiceApi(api_client=self._api_client).delete_workflow(self.namespace, name)
+        return WorkflowServiceApi(api_client=self._api_client).delete_workflow(self._namespace, name)
 
     def delete_cron_workflow(self, name: str) -> Tuple[object, int, dict]:
         """Deletes a cron workflow from the given namespace based on the specified name.
@@ -198,7 +191,7 @@
         ------
         argo.workflows.client.ApiException: Raised upon any HTTP-related errors
         """
-        return CronWorkflowServiceApi(api_client=self._api_client).delete_cron_workflow(self.namespace, name)
+        return CronWorkflowServiceApi(api_client=self._api_client).delete_cron_workflow(self._namespace, name)
 
     def delete_template(self, name: str) -> Tuple[object, int, dict]:
         """Deletes a cron workflow from the given namespace based on the specified name.
@@ -216,7 +209,7 @@
         ------
         argo.workflows.client.ApiException: Raised upon any HTTP-related errors
         """
-        return WorkflowTemplateServiceApi(api_client=self._api_client).delete_workflow_template(self.namespace, name)
+        return WorkflowTemplateServiceApi(api_client=self._api_client).delete_workflow_template(self._namespace, name)
 
     def get_workflow_link(self, name: str) -> str:
         """Assembles a workflow link for the given workflow name. Note that the returned path works only for Argo.
@@ -231,11 +224,7 @@
         str
             The workflow link.
         """
-<<<<<<< HEAD
-        return f"{self._host}/workflows/{self.namespace}/{name}?tab=workflow"
-=======
-        return f"{self._config.host}/workflows/{self._namespace}/{name}?tab=workflow"
->>>>>>> 0273db13
+        return f"{self._host}/workflows/{self._namespace}/{name}?tab=workflow"
 
     def get_cron_workflow(self, name: str) -> IoArgoprojWorkflowV1alpha1Workflow:
         """Fetches a workflow by the specified name and namespace combination.
@@ -250,7 +239,7 @@
         IoArgoprojWorkflowV1alpha1Workflow
         """
         return CronWorkflowServiceApi(api_client=self._api_client).get_cron_workflow(
-            self.namespace, name, _check_return_type=False
+            self._namespace, name, _check_return_type=False
         )
 
     def get_workflow(self, name: str) -> IoArgoprojWorkflowV1alpha1Workflow:
@@ -266,7 +255,7 @@
         IoArgoprojWorkflowV1alpha1Workflow
         """
         return WorkflowServiceApi(api_client=self._api_client).get_workflow(
-            self.namespace, name, _check_return_type=False
+            self._namespace, name, _check_return_type=False
         )
 
     def get_workflow_status(self, name: str) -> WorkflowStatus:
@@ -301,9 +290,9 @@
         argo.workflows.client.ApiException: Raised upon any HTTP-related errors
         """
         return CronWorkflowServiceApi(api_client=self._api_client).suspend_cron_workflow(
-            self.namespace,
+            self._namespace,
             name,
-            body=IoArgoprojWorkflowV1alpha1CronWorkflowSuspendRequest(name=name, namespace=self.namespace),
+            body=IoArgoprojWorkflowV1alpha1CronWorkflowSuspendRequest(name=name, namespace=self._namespace),
             _check_return_type=False,
         )
 
@@ -324,9 +313,9 @@
         argo.workflows.client.ApiException: Raised upon any HTTP-related errors
         """
         return CronWorkflowServiceApi(api_client=self._api_client).resume_cron_workflow(
-            self.namespace,
+            self._namespace,
             name,
-            body=IoArgoprojWorkflowV1alpha1CronWorkflowResumeRequest(name=name, namespace=self.namespace),
+            body=IoArgoprojWorkflowV1alpha1CronWorkflowResumeRequest(name=name, namespace=self._namespace),
             _check_return_type=False,
         )
 
@@ -343,4 +332,4 @@
         str
             The cron workflow link.
         """
-        return f"{self._host}/cron-workflows/{self.namespace}/{name}"+        return f"{self._host}/cron-workflows/{self._namespace}/{name}"